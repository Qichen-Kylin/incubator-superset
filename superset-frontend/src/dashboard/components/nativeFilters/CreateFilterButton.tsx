--- conflicted
+++ resolved
@@ -16,19 +16,12 @@
  * specific language governing permissions and limitations
  * under the License.
  */
-<<<<<<< HEAD
 import { styled, t } from '@superset-ui/core';
 import { ButtonProps } from 'antd/lib/button';
 import React, { useState } from 'react';
 import { useDispatch } from 'react-redux';
 import shortid from 'shortid';
 import Button from 'src/components/Button';
-=======
-import { t } from '@superset-ui/core';
-import React, { useState } from 'react';
-import { useDispatch } from 'react-redux';
-import shortid from 'shortid';
->>>>>>> 26a7b40e
 import { Form } from 'src/common/components';
 import { StyledModal } from 'src/common/components/Modal';
 import { createFilter } from 'src/dashboard/actions/nativeFilters';
