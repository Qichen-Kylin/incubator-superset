/**
 * Licensed to the Apache Software Foundation (ASF) under one
 * or more contributor license agreements.  See the NOTICE file
 * distributed with this work for additional information
 * regarding copyright ownership.  The ASF licenses this file
 * to you under the Apache License, Version 2.0 (the
 * "License"); you may not use this file except in compliance
 * with the License.  You may obtain a copy of the License at
 *
 *   http://www.apache.org/licenses/LICENSE-2.0
 *
 * Unless required by applicable law or agreed to in writing,
 * software distributed under the License is distributed on an
 * "AS IS" BASIS, WITHOUT WARRANTIES OR CONDITIONS OF ANY
 * KIND, either express or implied.  See the License for the
 * specific language governing permissions and limitations
 * under the License.
 */
import React from 'react';
import { styled } from '@superset-ui/core';
// eslint-disable-next-line no-restricted-imports
<<<<<<< HEAD
import { AutoComplete, Dropdown, Skeleton, Menu as AntdMenu, Radio} from 'antd';
=======
import {
  AutoComplete,
  Dropdown,
  Skeleton,
  Menu as AntdMenu,
  Radio,
} from 'antd';
>>>>>>> 014cdeea
import { DropDownProps } from 'antd/lib/dropdown';

/*
  Antd is re-exported from here so we can override components with Emotion as needed.

  For documentation, see https://ant.design/components/overview/
 */
// eslint-disable-next-line no-restricted-imports
export {
  AutoComplete,
  Avatar,
  Button,
  Card,
  Collapse,
  DatePicker,
  Dropdown,
  Empty,
  Input,
  Modal,
  Popover,
  Select,
  Skeleton,
  Radio,
  Tabs,
  Tooltip,
} from 'antd';

export const MenuItem = styled(AntdMenu.Item)`
  > a {
    text-decoration: none;
  }

  &.ant-menu-item {
    height: ${({ theme }) => theme.gridUnit * 7}px;
    line-height: ${({ theme }) => theme.gridUnit * 7}px;
  }

  &.ant-menu-item,
  &.ant-dropdown-menu-item {
    span[role='button'] {
      display: inline-block;
      width: 100%;
    }
    transition-duration: 0s;
  }
`;

export const Menu = Object.assign(AntdMenu, {
  Item: MenuItem,
});

export const NoAnimationDropdown = (props: DropDownProps) => (
  <Dropdown
    overlayStyle={{ zIndex: 4000, animationDuration: '0s' }}
    {...props}
  />
);

export const ThinSkeleton = styled(Skeleton)`
  h3 {
    margin: ${({ theme }) => theme.gridUnit}px 0;
  }

  ul {
    margin-bottom: 0;
  }
`;

export { default as Icon } from '@ant-design/icons';<|MERGE_RESOLUTION|>--- conflicted
+++ resolved
@@ -19,9 +19,6 @@
 import React from 'react';
 import { styled } from '@superset-ui/core';
 // eslint-disable-next-line no-restricted-imports
-<<<<<<< HEAD
-import { AutoComplete, Dropdown, Skeleton, Menu as AntdMenu, Radio} from 'antd';
-=======
 import {
   AutoComplete,
   Dropdown,
@@ -29,7 +26,6 @@
   Menu as AntdMenu,
   Radio,
 } from 'antd';
->>>>>>> 014cdeea
 import { DropDownProps } from 'antd/lib/dropdown';
 
 /*
