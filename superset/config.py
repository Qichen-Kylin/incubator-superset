--- conflicted
+++ resolved
@@ -323,9 +323,7 @@
     # When True, this escapes HTML (rather than rendering it) in Markdown components
     "ESCAPE_MARKDOWN_HTML": False,
     "SIP_34_ANNOTATIONS_UI": False,
-<<<<<<< HEAD
     "DASHBOARD_NATIVE_FILTERS": False,
-=======
     "VERSIONED_EXPORT": False,
     # Note that: RowLevelSecurityFilter is only given by default to the Admin role
     # and the Admin Role does have the all_datasources security permission.
@@ -338,7 +336,6 @@
     # Enables Alerts and reports new implementation
     "ALERT_REPORTS": False,
     "SIP_34_QUERY_SEARCH_UI": False,
->>>>>>> ec8ccd4c
 }
 
 # Set the default view to card/grid view if thumbnail support is enabled.
